export const RESPONSE_MESSAGES = {
  SUCCESS: 'Success',
  CREATED: 'Created successfully',
  UPDATED: 'Updated successfully',
  DELETED: 'Deleted successfully',
  NOT_FOUND: 'Resource not found',
  BAD_REQUEST: 'Bad request',
  UNAUTHORIZED: 'Unauthorized access',
  FORBIDDEN: 'Forbidden access',
  SERVER_ERROR: 'Internal server error',

  // Course Specific Messages
  COURSE_CREATED: 'Course created successfully',
  COURSE_UPDATED: 'Course updated successfully',
  COURSE_DELETED: 'Course deleted successfully',
  COURSE_ENROLLED: 'User enrolled for the course successfully',
  COURSE_NOT_FOUND: 'Course not found',

  // Module Specific Messages
  MODULE_CREATED: 'Module created successfully',
  MODULE_UPDATED: 'Module updated successfully',
  MODULE_DELETED: 'Module deleted successfully',

  // Lesson Specific Messages
  LESSON_CREATED: 'Lesson created successfully',
  LESSON_UPDATED: 'Lesson updated successfully',
  LESSON_DELETED: 'Lesson deleted successfully',
  LESSON_ADDED_TO_COURSE: 'Lesson added to course successfully',
  LESSON_REMOVED_FROM_COURSE: 'Lesson removed from course successfully',

  // Media Specific Messages
  MEDIA_UPLOADED: 'Media uploaded successfully',
  MEDIA_DELETED: 'Media deleted successfully',
  MEDIA_ASSOCIATED: 'Media associated with lesson successfully',
  MEDIA_ASSOCIATION_REMOVED: 'Media association removed successfully',

  // Enrollment Specific Messages
  ENROLLMENT_CREATED: 'User enrolled successfully',
  ENROLLMENT_UPDATED: 'Enrollment updated successfully',
  ENROLLMENT_CANCELLED: 'Enrollment cancelled successfully',
  ENROLLMENT_NOT_FOUND: 'Enrollment not found',
  ALREADY_ENROLLED: 'User is already enrolled in this course',
  ADMIN_APPROVAL_REQUIRED: 'Admin approval required for this course',
  ENROLLMENT_ERROR: 'Error enrolling user for course',
  FETCH_ERROR: 'Error retrieving enrollments',
  UPDATE_ERROR: 'Error updating enrollment',
  CANCELLATION_ERROR: 'Error cancelling enrollment',

  // Tracking Specific Messages
  TRACKING_STARTED: 'Tracking started successfully',
  TRACKING_UPDATED: 'Tracking updated successfully',
  TRACKING_COMPLETED: 'Tracking completed successfully',

  // Course Structure Specific Messages
  COURSE_STRUCTURE_UPDATED: 'Course structure updated successfully',

  // Error Messages
  ERROR: {
    COURSE_NOT_FOUND: 'Course not found',
    MODULE_NOT_FOUND: 'Module not found',
    LESSON_NOT_FOUND: 'Lesson not found',
    COURSE_LESSON_NOT_FOUND: 'Lesson not found in course',
    MEDIA_NOT_FOUND: 'Media not found',
    ENROLLMENT_NOT_FOUND: 'Enrollment not found',
    TRACKING_NOT_FOUND: 'Tracking not found',
    COURSE_ALREADY_EXISTS: 'Course with this title already exists',
    COURSE_ALIAS_ALREADY_EXISTS: 'Course with this alias already exists',
    MODULE_ALREADY_EXISTS: 'Module with this title already exists',
    LESSON_ALREADY_EXISTS: 'Lesson with this title already exists',
    USER_ALREADY_ENROLLED: 'User is already enrolled in this course',
    ENROLLMENT_ALREADY_CANCELLED: 'Enrollment is already cancelled',
    COURSE_ALREADY_COMPLETED: 'Course is already marked as completed',
    LESSON_ALREADY_COMPLETED: 'Lesson is already marked as completed',
    CANNOT_ENROLL_COURSE_ENDED: 'Cannot enroll as course has already ended',
    ENROLLMENT_DISABLED: 'Enrollment is disabled for this course',
    INVALID_API_KEY: 'Invalid API key',
    INVALID_USER_ID: 'Invalid user ID',
    MISSING_TENANT_ID: 'Missing tenant ID',
    INVALID_TENANT_ID: 'Invalid tenant ID',
    RESOURCE_ACCESS_DENIED: 'Access to this resource is denied',
    MEDIA_ASSOCIATED_WITH_LESSON: 'Media is associated with a lesson and cannot be deleted',
    MEDIA_ASSOCIATED_WITH_ASSOCIATED_FILE: 'Media is associated with an associated file and cannot be deleted',
    MEDIA_NOT_ASSOCIATED_WITH_LESSON: 'The specified lesson is not associated with this media',
    COURSE_TRACKING_NOT_FOUND: 'Course tracking not found',
    COURSE_COMPLETED: 'Course is completed',
    EXTERNAL_CONFIG_SYNC_FAILED: 'Failed to sync external configuration',
    CONFIG_URL_MISSING: 'Configuration URL is missing',
    CONFIG_UPDATE_FAILED: 'Failed to update configuration',
    EXTERNAL_CONFIG_NOT_FOUND: 'External configuration not found',
    MAX_ATTEMPTS_REACHED: 'Max attempts reached',
    NO_EXISTING_ATTEMPT: 'No existing attempt found',
    RESUME_NOT_ALLOWED: 'Resume not allowed',
    CANNOT_START_COMPLETED: 'Cannot start completed course',
    CANNOT_RESUME_COMPLETED: 'Cannot resume completed course',
    ATTEMPT_NOT_FOUND: 'Attempt not found',
    MODULE_TRACKING_ERROR: 'Error while updating module tracking',
    FILE_REQUIRED_DOCUMENT: 'File is required for document format',
    MEDIA_ALREADY_ASSOCIATED_WITH_LESSON: 'Media is already associated with a lesson',
    ERROR_RETRIEVING_LESSONS: 'Error retrieving lessons',
    LESSON_CHECKED_OUT: 'Lesson is checked out and cannot be updated',
    CANNOT_CHANGE_FORMAT: 'Cannot change format of checked out lesson',
    INVALID_PARAMS_FORMAT: 'Invalid params JSON format',
    ERROR_UPDATING_LESSON: 'Error updating lesson',
    ERROR_REMOVING_LESSON: 'Error removing lesson',
    PARENT_MODULE_INVALID: 'Parent module is invalid',
    COURSE_OR_PARENT_REQUIRED: 'Either courseId or parentId is required',
    UNSUPPORTED_STORAGE_PROVIDER: 'Unsupported storage provider',
    INVALID_UPLOAD_TYPE: 'Invalid upload type',
    MISSING_S3_BUCKET: 'Missing S3 bucket',
    MISSING_AWS_CONFIG: 'Missing AWS configuration',
    DIRECT_UPLOAD_NOT_SUPPORTED: 'Direct upload is not supported for cloud storage. Please use presigned URLs.',
    FILE_TOO_LARGE: 'File size exceeds the maximum allowed size of',
    FAILED_TO_UPLOAD_FILE: 'Failed to upload file',
    INVALID_FILE_TYPE: 'Invalid file type. Allowed types are:',
    FILE_DELETION_NOT_IMPLEMENTED: 'File deletion not implemented for storage provider:',
    CONFIG_NOT_FOUND: 'LMS Configuration not found',
    CONFIG_FAILED: 'Failed to get LMS Configuration',
<<<<<<< HEAD
=======
    
    // Course Cloning Specific Errors
    COURSE_CLONE_FAILED: 'Failed to clone course',
    MODULE_COPY_FAILED: 'Failed to copy module',
    LESSON_COPY_FAILED: 'Failed to copy lesson',
    MEDIA_COPY_FAILED: 'Failed to copy media',
    ASSOCIATED_FILE_COPY_FAILED: 'Failed to copy associated file',
    SUBMODULE_COPY_FAILED: 'Failed to copy submodule',
    COURSE_SAVE_FAILED: 'Failed to save new course',
    MODULE_SAVE_FAILED: 'Failed to save new module',
    LESSON_SAVE_FAILED: 'Failed to save new lesson',
    MEDIA_SAVE_FAILED: 'Failed to save new media',
    ASSOCIATED_FILE_SAVE_FAILED: 'Failed to save new associated file',
    SOME_LESSONS_NOT_FOUND: 'Some lessons not found or do not belong to the specified module',

    // Course Structure Specific Errors
    LESSONS_NOT_FOUND_IN_STRUCTURE: 'Some lessons not found or do not belong to the specified modules',
    LESSON_MODULE_MISMATCH: 'Some lessons do not belong to the specified modules',
    INVALID_STRUCTURE_DATA: 'Invalid course structure data provided',
    COURSE_TRACKING_STARTED_LESSON_MOVEMENT_NOT_ALLOWED: 'Cannot move lessons between modules as users have already started this course. Only reordering within modules is allowed.',
    MISSING_MODULES_IN_STRUCTURE: (count: number, ids: string) => `Request is missing ${count} module(s): ${ids}. All existing modules must be included in the structure update.`,
    MISSING_LESSONS_IN_STRUCTURE: (count: number, ids: string) => `Request is missing ${count} lesson(s): ${ids}. All existing lessons must be included in the structure update.`,
    SOME_MODULES_NOT_FOUND: 'Some modules not found or do not belong to the specified course',

>>>>>>> 8995570a
  },
};

export const VALIDATION_MESSAGES = {
  COMMON: {
    REQUIRED: (field: string) => `${field} is required.`,
    STRING: (field: string) => `${field} must be a string.`,
    MIN_LENGTH: (field: string, length: number) => `${field} must be at least ${length} characters long.`,
    MAX_LENGTH: (field: string, length: number) => `${field} cannot exceed ${length} characters.`,
    UUID: (field: string) => `${field} must be a valid UUID.`,
    BOOLEAN: (field: string) => `${field} must be a boolean.`,
    OBJECT: (field: string) => `${field} must be a valid JSON object.`,
    DATE: (field: string) => `${field} must be a valid date.`,
    ENUM: (field: string) => `${field} must be a valid value.`,
    IMAGE_FORMAT: 'Image must be in JPG or PNG format.',
    NUMBER: (field: string) => `${field} must be a number.`,
    POSITIVE: (field: string) => `${field} must be a positive number.`,
    ARRAY: (field: string) => `${field} must be an array.`,
    MIN_VALUE: (field: string, min: number) => `${field} must be at least ${min}.`,
    MAX_VALUE: (field: string, max: number) => `${field} cannot exceed ${max}.`,
    RANGE: (field: string, min: number, max: number) => `${field} must be between ${min} and ${max}.`,
    FILE_SIZE: (maxSize: string) => `File size must not exceed ${maxSize}.`,
    FILE_TYPE: (types: string[]) => `File must be one of: ${types.join(', ')}.`,
    MIN_ARRAY_LENGTH: (field: string, length: number) => `${field} must contain at least ${length} items.`,
    MAX_ARRAY_LENGTH: (field: string, length: number) => `${field} cannot contain more than ${length} items.`,
    PATTERN: (field: string, pattern: string) => `${field} must match pattern: ${pattern}.`,
    NESTED: (field: string) => `Invalid ${field} object structure.`,
    CONDITIONAL: (field: string, condition: string) => `${field} is required when ${condition}.`,
    DATETIME_CONSTRAINTS: 'Invalid datetime constraints. Start date must be in the future, end date must follow start date, and duration must be between 1 day and 1 year.',
  },
  COURSE: {
    TITLE: 'Course title.',
    ALIAS: 'Course alias/slug.',
    START_DATE: 'Course start date and time.',
    END_DATE: 'Course end date and time.',
    SHORT_DESCRIPTION: 'Short description of the course.',
    DESCRIPTION: 'Detailed description of the course.',
    IMAGE: 'Course thumbnail image URL.',
    FEATURED: 'Whether this is a featured course.',
    FREE: 'Whether this is a free course.',
    STATUS: 'Course status.',
    ADMIN_APPROVAL: 'Whether admin approval is required for enrollment.',
    AUTO_ENROLL: 'Whether users are automatically enrolled.',
    CERTIFICATE_TERM: 'Certificate term configuration.',
    CERTIFICATE_ID: 'Certificate ID.',
    PARAMS: 'Additional parameters for the course.',
  },
  MODULE: {
    TITLE: 'Module title.',
    DESCRIPTION: 'Module description.',
    ORDER: 'Module order/sequence number.',
    COURSE_ID: 'Course ID that this module belongs to.',
  },
  LESSON: {
    TITLE: 'Lesson title.',
    DESCRIPTION: 'Lesson description.',
    CONTENT: 'Lesson content.',
    ORDER: 'Lesson order/sequence number.',
    MODULE_ID: 'Module ID that this lesson belongs to.',
    COURSE_ID: 'Course ID that this lesson belongs to.',
    DURATION: 'Lesson duration in minutes.',
    TYPE: 'Lesson type.',
    STATUS: 'Lesson status.',
    MEDIA_CONTENT: 'Media content associated with the lesson.',
  },
  MEDIA: {
    TYPE: 'Media type.',
    URL: 'Media URL.',
    TITLE: 'Media title.',
    DESCRIPTION: 'Media description.',
    DURATION: 'Media duration in seconds.',
    SIZE: 'Media file size in bytes.',
    FORMAT: 'Media file format.',
    RESOLUTION: 'Media resolution.',
    THUMBNAIL: 'Media thumbnail URL.',
  },
} as const; <|MERGE_RESOLUTION|>--- conflicted
+++ resolved
@@ -115,8 +115,6 @@
     FILE_DELETION_NOT_IMPLEMENTED: 'File deletion not implemented for storage provider:',
     CONFIG_NOT_FOUND: 'LMS Configuration not found',
     CONFIG_FAILED: 'Failed to get LMS Configuration',
-<<<<<<< HEAD
-=======
     
     // Course Cloning Specific Errors
     COURSE_CLONE_FAILED: 'Failed to clone course',
@@ -141,7 +139,6 @@
     MISSING_LESSONS_IN_STRUCTURE: (count: number, ids: string) => `Request is missing ${count} lesson(s): ${ids}. All existing lessons must be included in the structure update.`,
     SOME_MODULES_NOT_FOUND: 'Some modules not found or do not belong to the specified course',
 
->>>>>>> 8995570a
   },
 };
 
