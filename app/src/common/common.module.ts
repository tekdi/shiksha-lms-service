import { Module } from '@nestjs/common';
import { ConfigModule } from '@nestjs/config';
<<<<<<< HEAD
import { FileUploadService } from '../common/utils/local-storage.service';
import { ConfigurationModule } from '../configuration/configuration.module';
=======
import { ConfigurationModule } from '../configuration/configuration.module';  
>>>>>>> 25515d86
import { TenantModule } from './tenant/tenant.module';
import { CacheModule } from '../cache/cache.module';
@Module({
  imports: [
    ConfigModule,
    ConfigurationModule,
    TenantModule,
    CacheModule,
  ],
  providers: [FileUploadService],
  exports: [FileUploadService],
})
export class CommonModule {}<|MERGE_RESOLUTION|>--- conflicted
+++ resolved
@@ -1,11 +1,7 @@
 import { Module } from '@nestjs/common';
 import { ConfigModule } from '@nestjs/config';
-<<<<<<< HEAD
 import { FileUploadService } from '../common/utils/local-storage.service';
-import { ConfigurationModule } from '../configuration/configuration.module';
-=======
 import { ConfigurationModule } from '../configuration/configuration.module';  
->>>>>>> 25515d86
 import { TenantModule } from './tenant/tenant.module';
 import { CacheModule } from '../cache/cache.module';
 @Module({
