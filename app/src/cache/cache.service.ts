import { Injectable, Inject, Logger, OnModuleInit } from '@nestjs/common';
import { CACHE_MANAGER } from '@nestjs/cache-manager';
import { Cache } from 'cache-manager';
import { CacheConfigService } from './cache-config.service';
import { Course } from '../courses/entities/course.entity';
import { Module } from '../modules/entities/module.entity';
import { Lesson } from '../lessons/entities/lesson.entity';
import { UserEnrollment } from '../enrollments/entities/user-enrollment.entity';
import { ConfigService } from '@nestjs/config';

@Injectable()
export class CacheService {
  private readonly logger = new Logger(CacheService.name);
  private readonly cacheEnabled: boolean;

  constructor(
    @Inject(CACHE_MANAGER) private cacheManager: Cache,
    private readonly configService: ConfigService,
    private readonly cacheConfig: CacheConfigService
  ) {
    this.cacheEnabled = this.configService.get('CACHE_ENABLED') === 'true';
  }

  /**
   * Get value from cache
   * @param key Cache key
   * @returns Cached value or null if not found
   */
  async get<T>(key: string): Promise<T | null> {
    if (!this.cacheEnabled) {
      this.logger.debug(`Cache is ${!this.cacheEnabled ? 'disabled' : 'not connected'}, skipping get for key ${key}`);
      return null;
    }

    try {
      this.logger.debug(`Attempting to get cache for key ${key}`);
      const value = await this.cacheManager.get<T>(key);
      if (value !== undefined && value !== null) {
        this.logger.debug(`Cache HIT for key ${key}`);
        return value;
      } else {
        this.logger.debug(`Cache MISS for key ${key}`);
        return null;
      }
<<<<<<< HEAD
=======
      return value || null;
>>>>>>> 55e9ddff
    } catch (error) {
      this.logger.error(`Error getting cache for key ${key}: ${error.message}`, error.stack);
      return null;
    }
  }

  /**
   * Set value in cache
   * @param key Cache key
   * @param value Value to cache
   * @param ttl Time to live in seconds
   */
  async set(key: string, value: any, ttl: number): Promise<void> {
    if (!this.cacheEnabled) {
      this.logger.debug(`Cache is ${!this.cacheEnabled ? 'disabled' : 'not connected'}, skipping set for key ${key}`);
      return;
    }

    try {
      this.logger.debug(`Attempting to set cache for key ${key} with TTL ${ttl}s`);
      await this.cacheManager.set(key, value, ttl * 1000); // Convert to milliseconds
      this.logger.debug(`Successfully set cache for key ${key}`);
    } catch (error) {
      this.logger.error(`Error setting cache for key ${key}: ${error.message}`, error.stack);
    }
  }

  /**
   * Delete value from cache
   * @param key Cache key
   */
  async del(key: string): Promise<void> {
    if (!this.cacheEnabled) {
      return;
    }

    try {
      // this.logger.debug(`Deleting cache for key ${key}`);
      await this.cacheManager.del(key);
    } catch (error) {
      this.logger.error(`Error deleting cache for key ${key}: ${error.message}`);
    }
  }

  /**
   * Delete multiple values from cache using pattern
   * @param pattern Cache key pattern (supports :* wildcard at the end)
   */
  async delByPattern(pattern: string): Promise<void> {
    if (!this.cacheEnabled) {
      return;
    }

    try {
      // Get all keys from the cache store
      const store = (this.cacheManager as any).store;
      if (!store || typeof store.keys !== 'function') {
        return;
      }

      const keys = await store.keys();

      // Convert pattern to regex if it ends with :*
      const patternRegex = pattern.endsWith(':*') 
        ? new RegExp(`^${pattern.slice(0, -2)}:.*$`)
        : new RegExp(`^${pattern}$`);

      const matchingKeys = keys.filter(key => patternRegex.test(key));
      
      if (matchingKeys.length > 0) {
        this.logger.debug(`Found ${matchingKeys.length} keys matching pattern ${pattern}`);
        await Promise.all(matchingKeys.map(key => this.del(key)));
      } else {
      }
    } catch (error) {
    }
  }

  /**
   * Clear all cache
   */
  async clear(): Promise<void> {
    if (!this.cacheEnabled) {
      return;
    }

    try {
      const store = (this.cacheManager as any).store;
      if (!store || typeof store.reset !== 'function') {
        this.logger.warn('Cache store does not support reset');
        return;
      }
      await store.reset();
    } catch (error) {
      this.logger.error(`Error clearing cache: ${error.message}`);
    }
  }

  // Course-specific cache methods
  async getCourse(courseId: string, tenantId: string, organisationId: string): Promise<Course | null> {
    if (!this.cacheEnabled) {
      return null;
    }
    return this.get<Course>(this.cacheConfig.getCourseKey(courseId, tenantId, organisationId));
  }

  async setCourse(course: Course): Promise<void> {
    if (!this.cacheEnabled) {
      return;
    }
    await this.set(
      this.cacheConfig.getCourseKey(course.courseId, course.tenantId, course.organisationId),
      course,
      this.cacheConfig.COURSE_TTL
    );
  }

  async invalidateCourse(courseId: string, tenantId: string, organisationId: string): Promise<void> {
    if (!this.cacheEnabled) {
      return;
    }
    // Invalidate course-specific caches
    await Promise.all([
      this.del(this.cacheConfig.getCourseKey(courseId, tenantId, organisationId)),
      this.del(this.cacheConfig.getCourseHierarchyKey(courseId, tenantId, organisationId)),
      this.delByPattern(this.cacheConfig.getCourseModulesPattern(courseId, tenantId, organisationId)),
      this.delByPattern(`${this.cacheConfig.COURSE_PREFIX}search:${tenantId}:${organisationId}:*`),
    ]);

    // Invalidate related module caches
    await this.invalidateCourseModules(courseId, tenantId, organisationId);

    // Invalidate related lesson caches
    await this.invalidateCourseLessons(courseId, tenantId, organisationId);

    // Invalidate related enrollment caches
    await this.invalidateCourseEnrollments(courseId, tenantId, organisationId);
  }

  async invalidateCourseModules(courseId: string, tenantId: string, organisationId: string): Promise<void> {
    if (!this.cacheEnabled) {
      return;
    }
    await this.delByPattern(this.cacheConfig.getCourseModulesPattern(courseId, tenantId, organisationId));
  }

  async invalidateCourseLessons(courseId: string, tenantId: string, organisationId: string): Promise<void> {
    if (!this.cacheEnabled) {
      return;
    }
    await this.delByPattern(`${this.cacheConfig.LESSON_PREFIX}course:${courseId}:${tenantId}:${organisationId}:*`);
  }

  async invalidateCourseEnrollments(courseId: string, tenantId: string, organisationId: string): Promise<void> {
    if (!this.cacheEnabled) {
      return;
    }
    await this.delByPattern(`${this.cacheConfig.ENROLLMENT_PREFIX}*:${courseId}:${tenantId}:${organisationId}:*`);
  }

  // Module-specific cache methods
  async getModule(moduleId: string, tenantId: string, organisationId: string): Promise<Module | null> {
    if (!this.cacheEnabled) {
      return null;
    }
    return this.get<Module>(this.cacheConfig.getModuleKey(moduleId, tenantId, organisationId));
  }

  async setModule(module: Module): Promise<void> {
    if (!this.cacheEnabled) {
      return;
    }
    await this.set(
      this.cacheConfig.getModuleKey(module.moduleId, module.tenantId, module.organisationId),
      module,
      this.cacheConfig.MODULE_TTL
    );
  }

  async invalidateModule(moduleId: string, courseId: string, tenantId: string, organisationId: string): Promise<void> {
    if (!this.cacheEnabled) {
      return;
    }
    // Invalidate module-specific caches
    await Promise.all([
      this.del(this.cacheConfig.getModuleKey(moduleId, tenantId, organisationId)),
      this.del(this.cacheConfig.getModuleHierarchyKey(moduleId, tenantId, organisationId)),
      this.delByPattern(this.cacheConfig.getModuleLessonsPattern(moduleId, tenantId, organisationId)),
    ]);

    // Invalidate parent course caches
    await this.invalidateCourse(courseId, tenantId, organisationId);
  }

  // Lesson-specific cache methods
  async getLesson(lessonId: string, tenantId: string, organisationId: string): Promise<Lesson | null> {
    if (!this.cacheEnabled) {
      return null;
    }
    return this.get<Lesson>(this.cacheConfig.getLessonKey(lessonId, tenantId, organisationId));
  }

  async setLesson(lesson: Lesson): Promise<void> {
    if (!this.cacheEnabled) {
      return;
    }
    await this.set(
      this.cacheConfig.getLessonKey(lesson.lessonId, lesson.tenantId, lesson.organisationId),
      lesson,
      this.cacheConfig.LESSON_TTL
    );
  }

  async invalidateLesson(lessonId: string, moduleId: string, courseId: string, tenantId: string, organisationId: string): Promise<void> {
    if (!this.cacheEnabled) {
      return;
    }
    // Invalidate lesson-specific caches
    await Promise.all([
      this.del(this.cacheConfig.getLessonKey(lessonId, tenantId, organisationId)),
      this.invalidateCourse(courseId, tenantId, organisationId),
      this.invalidateModule(moduleId, courseId, tenantId, organisationId),
    ]);
  }

  // Enrollment-specific cache methods
  async getEnrollment(userId: string, courseId: string, tenantId: string, organisationId: string): Promise<UserEnrollment | null> {
    if (!this.cacheEnabled) {
      return null;
    }
    return this.get<UserEnrollment>(
      this.cacheConfig.getEnrollmentKey(userId, courseId, tenantId, organisationId)
    );
  }

  async setEnrollment(enrollment: UserEnrollment): Promise<void> {
    if (!this.cacheEnabled) {
      return;
    }
    await this.set(
      this.cacheConfig.getEnrollmentKey(enrollment.userId, enrollment.courseId, enrollment.tenantId, enrollment.organisationId),
      enrollment,
      this.cacheConfig.ENROLLMENT_TTL
    );
  }

  async invalidateEnrollment(userId: string, courseId: string, tenantId: string, organisationId: string): Promise<void> {
    if (!this.cacheEnabled) {
      return;
    }
    // Invalidate enrollment-specific caches
    await Promise.all([
      this.delByPattern(`${this.cacheConfig.ENROLLMENT_PREFIX}list:${tenantId}:${organisationId}:*`),
      this.del(this.cacheConfig.getEnrollmentKey(userId, courseId, tenantId, organisationId)),
      this.delByPattern(this.cacheConfig.getEnrollmentPattern(tenantId, organisationId)),
    ]);
  }
} <|MERGE_RESOLUTION|>--- conflicted
+++ resolved
@@ -42,10 +42,7 @@
         this.logger.debug(`Cache MISS for key ${key}`);
         return null;
       }
-<<<<<<< HEAD
-=======
       return value || null;
->>>>>>> 55e9ddff
     } catch (error) {
       this.logger.error(`Error getting cache for key ${key}: ${error.message}`, error.stack);
       return null;
