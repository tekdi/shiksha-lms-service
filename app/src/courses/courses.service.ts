--- conflicted
+++ resolved
@@ -225,83 +225,6 @@
   }
 
   /**
-<<<<<<< HEAD
-   * Find all courses with pagination and filters
-   */
-  async findAll(
-    paginationDto: PaginationDto,
-    userId: string,
-    tenantId: string,
-    organisationId?: string,
-    filters?: {
-      title?: string;
-      status?: CourseStatus;
-      startDateFrom?: Date;
-      startDateTo?: Date;
-      enrollmentEnabled?: boolean;
-    }
-  ): Promise<{ items: Course[]; total: number }> {
-    const { page = 1, limit = 10 } = paginationDto;
-    const cacheKey = this.cacheService.generatePaginationKey(
-      `courses:all:${tenantId}:${organisationId || 'global'}`,
-      page,
-      limit
-    );
-
-    // Try to get from cache first
-    const cachedResult = await this.cacheService.get<{ items: Course[]; total: number }>(cacheKey);
-    if (cachedResult) {
-      return cachedResult;
-    }
-
-    const skip = (page - 1) * limit;
-
-    const whereClause: any = { 
-      tenantId,
-      ...(organisationId && { organisationId }), // Add organisationId for data isolation if it exists
-      status: filters?.status || Not(CourseStatus.ARCHIVED),
-    };
-
-    // Add optional filters if provided
-    if (filters?.title) {
-      whereClause.title = ILike(`%${filters.title}%`);
-    }
-
-    if (filters?.enrollmentEnabled !== undefined) {
-      whereClause.enrollmentEnabled = filters.enrollmentEnabled;
-    }
-
-    // Date range filters
-    if (filters?.startDateFrom || filters?.startDateTo) {
-      whereClause.startDatetime = {};
-      
-      if (filters.startDateFrom) {
-        whereClause.startDatetime.gte = filters.startDateFrom;
-      }
-      
-      if (filters.startDateTo) {
-        whereClause.startDatetime.lte = filters.startDateTo;
-      }
-    }
-
-    const [items, total] = await this.courseRepository.findAndCount({
-      where: whereClause as FindOptionsWhere<Course>,
-      order: { createdAt: 'DESC' },
-      take: limit,
-      skip,
-    });
-
-    const result = { items, total };
-
-    // Cache the result
-    await this.cacheService.set(cacheKey, result, this.CACHE_TTL);
-
-    return result;
-  }
-
-  /**
-=======
->>>>>>> 52ce7eed
    * Find one course by ID
    * @param courseId The course ID to find
    * @param tenantId The tenant ID for data isolation
